--- conflicted
+++ resolved
@@ -1,8 +1,8 @@
-<<<<<<< HEAD
 from fastapi import FastAPI, HTTPException, Depends
 from fastapi.middleware.cors import CORSMiddleware
 from fastapi.security import HTTPBearer, HTTPAuthorizationCredentials
 from fastapi.responses import StreamingResponse
+from pydantic import BaseModel
 import uvicorn
 import os
 import json
@@ -23,6 +23,7 @@
 from services.ai_service import AIService
 from services.auth_service import AuthService
 from config.settings import Settings
+from doubao_client import DoubaoClient
 
 # Initialize settings
 settings = Settings()
@@ -30,7 +31,7 @@
 # Initialize FastAPI app
 app = FastAPI(
     title="AI Tutor Conversation Service",
-    description="OpenAI-compatible API for AI tutoring conversations using local models",
+    description="Unified API for AI tutoring conversations - supports both OpenAI-compatible API and Doubao API",
     version="1.0.0",
     docs_url="/docs",
     redoc_url="/redoc",
@@ -51,6 +52,25 @@
 # Initialize services
 ai_service = AIService(settings)
 auth_service = AuthService(settings)
+doubao_client = DoubaoClient()
+
+
+# Doubao API models
+class ConversationRequest(BaseModel):
+    """对话请求模型"""
+
+    message: str
+    user_id: str
+    model: Optional[str] = "doubao-seed-1-6-250615"
+
+
+class MultimodalConversationRequest(BaseModel):
+    """多模态对话请求模型"""
+
+    text: str
+    image_url: str
+    user_id: str
+    model: Optional[str] = "doubao-seed-1-6-250615"
 
 
 @app.on_event("startup")
@@ -59,6 +79,7 @@
     await ai_service.initialize()
     print(f"🚀 Conversation Service started on port {settings.port}")
     print(f"📚 Using local AI model: {settings.use_local_model}")
+    print(f"🎯 Supporting both OpenAI-compatible and Doubao APIs")
 
 
 @app.on_event("shutdown")
@@ -87,7 +108,8 @@
         "service": "AI Tutor Conversation Service",
         "version": "1.0.0",
         "status": "healthy",
-        "backend": "Local AI Models",
+        "apis": ["OpenAI-compatible", "Doubao"],
+        "backend": "Local AI Models + Doubao",
         "timestamp": datetime.utcnow().isoformat(),
     }
 
@@ -100,13 +122,20 @@
         "services": {
             "ai_service": await ai_service.health_check(),
             "auth_service": await auth_service.health_check(),
+            "doubao_service": True,
         },
         "config": {
             "use_local_model": settings.use_local_model,
             "model_name": settings.model_name,
+            "doubao_available": True,
         },
         "timestamp": datetime.utcnow().isoformat(),
     }
+
+
+# =============================================================================
+# OpenAI-Compatible API Endpoints
+# =============================================================================
 
 
 @app.get("/v1/models", response_model=ModelList)
@@ -131,6 +160,12 @@
             created=int(datetime.utcnow().timestamp()),
             owned_by="ai-tutor",
         ),
+        Model(
+            id="doubao-seed-1-6-250615",
+            object="model",
+            created=int(datetime.utcnow().timestamp()),
+            owned_by="doubao",
+        ),
     ]
     return ModelList(object="list", data=models)
 
@@ -153,7 +188,51 @@
 ):
     """Create a chat completion (OpenAI compatible)"""
     try:
-        # Generate completion using AI service
+        # Check if this is a Doubao model request
+        if request.model == "doubao-seed-1-6-250615":
+            # Use Doubao API for this model
+            user_message = request.messages[-1].content if request.messages else ""
+            doubao_response_text = doubao_client.simple_chat(
+                user_message, request.model
+            )
+            doubao_response = {
+                "content": doubao_response_text,
+                "usage": {
+                    "prompt_tokens": 0,
+                    "completion_tokens": 0,
+                    "total_tokens": 0,
+                },
+            }
+
+            response = ChatCompletionResponse(
+                id=f"chatcmpl-{str(uuid.uuid4())}",
+                object="chat.completion",
+                created=int(datetime.utcnow().timestamp()),
+                model=request.model,
+                choices=[
+                    ChatCompletionChoice(
+                        index=0,
+                        message=ChatMessage(
+                            role="assistant", content=doubao_response["content"]
+                        ),
+                        finish_reason="stop",
+                    )
+                ],
+                usage=Usage(
+                    prompt_tokens=doubao_response.get("usage", {}).get(
+                        "prompt_tokens", 0
+                    ),
+                    completion_tokens=doubao_response.get("usage", {}).get(
+                        "completion_tokens", 0
+                    ),
+                    total_tokens=doubao_response.get("usage", {}).get(
+                        "total_tokens", 0
+                    ),
+                ),
+            )
+            return response
+
+        # Use local AI service for other models
         completion = await ai_service.create_completion(
             messages=request.messages,
             model=request.model,
@@ -247,6 +326,111 @@
         )
 
 
+# =============================================================================
+# Doubao API Endpoints
+# =============================================================================
+
+
+@app.post("/conversation")
+async def create_conversation(request: ConversationRequest):
+    """
+    创建对话 - Doubao API endpoint
+
+    Args:
+        request: 包含消息、用户ID和模型的请求体
+
+    Returns:
+        包含AI回复的响应
+    """
+    try:
+        print(f"📝 Processing conversation request from user {request.user_id}")
+
+        # 调用Doubao客户端
+        response_text = doubao_client.simple_chat(
+            request.message, request.model or "doubao-seed-1-6-250615"
+        )
+        response = {"content": response_text}
+
+        print(f"✅ Got response: {response['content'][:100]}...")
+
+        return {
+            "status": "success",
+            "response": response["content"],
+            "user_id": request.user_id,
+            "model": request.model,
+            "timestamp": datetime.utcnow().isoformat(),
+        }
+
+    except Exception as e:
+        print(f"❌ Error in conversation: {str(e)}")
+        raise HTTPException(status_code=500, detail=f"对话处理失败: {str(e)}")
+
+
+@app.post("/conversation/multimodal")
+async def create_multimodal_conversation(request: MultimodalConversationRequest):
+    """
+    创建多模态对话 - Doubao API endpoint
+
+    Args:
+        request: 包含文本、图片URL、用户ID和模型的请求体
+
+    Returns:
+        包含AI回复的响应
+    """
+    try:
+        print(f"🖼️ Processing multimodal conversation from user {request.user_id}")
+
+        # 调用Doubao多模态客户端
+        response = await doubao_client.chat_multimodal(
+            request.text, request.image_url, request.model
+        )
+
+        print(f"✅ Got multimodal response: {response['content'][:100]}...")
+
+        return {
+            "status": "success",
+            "response": response["content"],
+            "user_id": request.user_id,
+            "model": request.model,
+            "timestamp": datetime.utcnow().isoformat(),
+        }
+
+    except Exception as e:
+        print(f"❌ Error in multimodal conversation: {str(e)}")
+        raise HTTPException(status_code=500, detail=f"多模态对话处理失败: {str(e)}")
+
+
+@app.post("/test/doubao")
+async def test_doubao_api():
+    """
+    测试Doubao API连接
+
+    Returns:
+        测试结果
+    """
+    try:
+        print("🧪 Testing Doubao API connection...")
+
+        test_message = "你好，这是一个API连接测试。"
+        response_text = doubao_client.simple_chat(test_message)
+        response = {"content": response_text}
+
+        return {
+            "status": "success",
+            "message": "Doubao API连接测试成功!",
+            "test_response": response["content"],
+            "timestamp": datetime.utcnow().isoformat(),
+        }
+
+    except Exception as e:
+        print(f"❌ Doubao API test failed: {str(e)}")
+        return {
+            "status": "error",
+            "message": f"Doubao API连接测试失败: {str(e)}",
+            "timestamp": datetime.utcnow().isoformat(),
+        }
+
+
 if __name__ == "__main__":
     uvicorn.run(
         "main:app",
@@ -254,178 +438,4 @@
         port=settings.port,
         reload=settings.debug,
         log_level="info",
-    )
-=======
-import os
-from dotenv import load_dotenv
-from fastapi import FastAPI, HTTPException
-from pydantic import BaseModel
-import logging
-from typing import Optional
-
-from doubao_client import DoubaoClient
-
-# 配置日志
-logging.basicConfig(level=logging.INFO)
-logger = logging.getLogger(__name__)
-
-# 加载环境变量
-load_dotenv()
-
-# 创建FastAPI应用
-app = FastAPI(title="Conversation Service", version="1.0.0")
-
-class Config:
-    """配置类，用于管理环境变量"""
-    
-    def __init__(self):
-        self.doubao_api_key = self._get_doubao_api_key()
-    
-    def _get_doubao_api_key(self) -> str:
-        """从环境变量中获取Doubao API Key"""
-        api_key = os.getenv("DOUBAO_API_KEY")
-        if not api_key:
-            raise ValueError("DOUBAO_API_KEY not found in environment variables")
-        return api_key
-    
-    def get_api_key(self) -> str:
-        """获取API Key的公共方法"""
-        return self.doubao_api_key
-
-# 全局配置实例
-config = Config()
-
-# 全局Doubao客户端实例
-doubao_client = DoubaoClient(config.get_api_key())
-
-class ConversationRequest(BaseModel):
-    """对话请求模型"""
-    message: str
-    user_id: str
-    model: Optional[str] = "doubao-seed-1-6-250615"
-
-class MultimodalConversationRequest(BaseModel):
-    """多模态对话请求模型"""
-    text: str
-    image_url: str
-    user_id: str
-    model: Optional[str] = "doubao-seed-1-6-250615"
-
-@app.on_event("startup")
-async def startup_event():
-    """启动时的初始化事件"""
-    logger.info("Conversation Service is starting...")
-    logger.info(f"Doubao API Key loaded: {'*' * (len(config.get_api_key()) - 4) + config.get_api_key()[-4:]}")
-
-@app.get("/")
-async def root():
-    """根路径健康检查"""
-    return {"message": "Conversation Service is running"}
-
-@app.get("/health")
-async def health_check():
-    """健康检查端点"""
-    return {
-        "status": "healthy",
-        "service": "conversation-service",
-        "api_key_configured": bool(config.doubao_api_key)
-    }
-
-@app.post("/conversation")
-async def create_conversation(request: ConversationRequest):
-    """创建文本对话的端点"""
-    try:
-        logger.info(f"Processing text conversation for user: {request.user_id}")
-        logger.info(f"Message: {request.message}")
-        
-        # 使用Doubao客户端进行对话
-        response = doubao_client.simple_chat(
-            message=request.message,
-            model=request.model or "doubao-seed-1-6-250615"
-        )
-        
-        return {
-            "message": "Text conversation processed successfully",
-            "user_id": request.user_id,
-            "request_message": request.message,
-            "ai_response": response,
-            "model": request.model
-        }
-    
-    except Exception as e:
-        logger.error(f"Error processing text conversation: {str(e)}")
-        raise HTTPException(status_code=500, detail=str(e))
-
-@app.post("/conversation/multimodal")
-async def create_multimodal_conversation(request: MultimodalConversationRequest):
-    """创建多模态对话的端点（文本+图片）"""
-    try:
-        logger.info(f"Processing multimodal conversation for user: {request.user_id}")
-        logger.info(f"Text: {request.text}")
-        logger.info(f"Image URL: {request.image_url}")
-        
-        # 使用Doubao客户端进行多模态对话
-        response = doubao_client.multimodal_chat(
-            text=request.text,
-            image_url=request.image_url,
-            model=request.model or "doubao-seed-1-6-250615"
-        )
-        
-        return {
-            "message": "Multimodal conversation processed successfully",
-            "user_id": request.user_id,
-            "request_text": request.text,
-            "request_image_url": request.image_url,
-            "ai_response": response,
-            "model": request.model
-        }
-    
-    except Exception as e:
-        logger.error(f"Error processing multimodal conversation: {str(e)}")
-        raise HTTPException(status_code=500, detail=str(e))
-
-@app.post("/test/doubao")
-async def test_doubao_api():
-    """测试Doubao API连接"""
-    try:
-        # 测试简单文本聊天
-        text_response = doubao_client.simple_chat("你好，请简单回复一句话")
-        
-        # 测试多模态聊天
-        multimodal_response = doubao_client.multimodal_chat(
-            text="图片主要讲了什么?",
-            image_url="https://ark-project.tos-cn-beijing.ivolces.com/images/view.jpeg"
-        )
-        
-        return {
-            "status": "success",
-            "text_test": {
-                "request": "你好，请简单回复一句话",
-                "response": text_response
-            },
-            "multimodal_test": {
-                "request": "图片主要讲了什么?",
-                "image_url": "https://ark-project.tos-cn-beijing.ivolces.com/images/view.jpeg",
-                "response": multimodal_response
-            }
-        }
-    
-    except Exception as e:
-        logger.error(f"Doubao API test failed: {str(e)}")
-        raise HTTPException(status_code=500, detail=f"Doubao API test failed: {str(e)}")
-
-if __name__ == "__main__":
-    import uvicorn
-    
-    # 验证API Key是否正确加载
-    try:
-        logger.info("Verifying API Key configuration...")
-        api_key = config.get_api_key()
-        logger.info(f"API Key successfully loaded: {'*' * (len(api_key) - 4) + api_key[-4:]}")
-    except Exception as e:
-        logger.error(f"Failed to load API Key: {e}")
-        exit(1)
-    
-    # 启动服务
-    uvicorn.run(app, host="0.0.0.0", port=8000)
->>>>>>> a6ec6aa3
+    )
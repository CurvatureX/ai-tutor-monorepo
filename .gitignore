.DS_Store
**/.DS_Store
<<<<<<< HEAD
**/.env
=======

# Environment variables
.env

# Python
__pycache__/
*.pyc
*.pyo
*.pyd
.Python
.venv/
venv/
ENV/
env/

# Package managers
uv.lock
*.lock

# IDE
.vscode/
.idea/

# OS
.DS_Store
Thumbs.db
>>>>>>> a6ec6aa3
<|MERGE_RESOLUTION|>--- conflicted
+++ resolved
@@ -1,8 +1,6 @@
 .DS_Store
 **/.DS_Store
-<<<<<<< HEAD
 **/.env
-=======
 
 # Environment variables
 .env
@@ -28,5 +26,4 @@
 
 # OS
 .DS_Store
-Thumbs.db
->>>>>>> a6ec6aa3
+Thumbs.db
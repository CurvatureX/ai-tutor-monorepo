--- conflicted
+++ resolved
@@ -510,9 +510,7 @@
                     const avgTime = Math.round(this.stats.totalResponseTime / this.stats.totalRequests);
                     this.avgResponseEl.textContent = avgTime + 'ms';
                 } else {
-<<<<<<< HEAD
                     this.avgResponseEl.textContent = '-';
-=======
                     try {
                         const data = JSON.parse(event.data);
                         if (data.data && typeof data.data === 'object') {
@@ -531,7 +529,6 @@
                     } catch (e) {
                         addMessage('Gateway: ' + event.data);
                     }
->>>>>>> f497e26c
                 }
             }
 
@@ -869,11 +866,33 @@
             }
         }
 
-<<<<<<< HEAD
         document.addEventListener('DOMContentLoaded', () => {
             new GatewayVoicePracticeApp();
         });
-=======
+        function sendControlMessage(action) {
+            if (ws && ws.readyState === WebSocket.OPEN) {
+                const message = {
+                    type: 'control',
+                    data: {
+                        action: action
+                    },
+                    session: sessionId
+                };
+                ws.send(JSON.stringify(message));
+            }
+        }
+
+        function sendAudioData(audioBlob) {
+            if (ws && ws.readyState === WebSocket.OPEN) {
+                addMessage('Sending audio data (' + audioBlob.size + ' bytes)...');
+                ws.send(audioBlob);
+            }
+        }
+
+        function clearMessages() {
+            document.getElementById('messages').innerHTML = '';
+        }
+
         function displayISEResult(iseData) {
             const messagesDiv = document.getElementById('messages');
             const scoreCard = document.createElement('div');
@@ -970,7 +989,6 @@
         window.onload = function() {
             connect();
         };
->>>>>>> f497e26c
     </script>
 </body>
 </html>